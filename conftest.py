--- conflicted
+++ resolved
@@ -13,10 +13,7 @@
     """
     Register custom command-line arguments that can be passed to `pytest`
     """
-<<<<<<< HEAD
 
-=======
->>>>>>> 43f1d6c4
     # NOTE: The root path as defined in the cap_sample_data/__init__.py is
     # cap_sample_data/sample_data
     root = cap_sample_data.path
@@ -25,12 +22,9 @@
         "--sampledir",
         default=default,
         type=Path,
-<<<<<<< HEAD
-
-=======
         help="cap-sample-data package "
              "(https://github.com/ADAQ-AQI/cap-sample-data).\n"
->>>>>>> 43f1d6c4
+
     )
 
 
