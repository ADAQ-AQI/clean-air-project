--- conflicted
+++ resolved
@@ -13,25 +13,16 @@
     """
     Register custom command-line arguments that can be passed to `pytest`
     """
-<<<<<<< HEAD
     # NOTE: The root path as defined in the cap_sample_data/__init__.py is
     # cap_sample_data/sample_data
     root = cap_sample_data.path
     default = root
-=======
-    default = Path(cap_sample_data.path)
->>>>>>> 6b4ded3f
     parser.addoption(
         "--sampledir",
         default=default,
         type=Path,
-<<<<<<< HEAD
         help="cap-sample-data package "
              "(https://github.com/ADAQ-AQI/cap-sample-data).\n"
-        "Default: `cap-sample-data` as a sibling of this repository."
-=======
-        help="cap-sample-data package (https://github.com/ADAQ-AQI/cap-sample-data).\n"
->>>>>>> 6b4ded3f
     )
 
 
