"""
Top-level module for rendering datasets.  This module will determine from the number and nature of dimensions present
whether to reshape the dataset into a format suitable for hvplot.

If x and y are present no reshaping takes place, so a map can be drawn with hvplot commands.
If only t is present, dataset will be reformed into a pandas dataset, so one or more timeseries can be drawn with
hvplot commands.
"""

import iris
import iris.pandas
from iris.cube import Cube, CubeList
from shapely.geometry import Polygon, MultiPolygon
import pandas as pd

from clean_air import util
from clean_air.data import DataSubset


class Renderer:
    """This class is for preparing datasets for the plotting process.

    Args:
        * dataset: this can be either an iris cube, a cubelist or a dataset
        path.
        """

    def __init__(self, dataset):
        # First we put all datasets in a cubelist so that we can plot them
        # together if necessary without too much extra coding:
        self.plot_list = CubeList()
        if isinstance(dataset, pd.Series):
            self.dataset = iris.pandas.as_cube(dataset)
        if isinstance(dataset, CubeList):
            # Here we have to collect metadata from just the first Cube in a CubeList:
            self.plot_list = dataset
            # Sometimes we can have a cubelist within a cubelist, so pop a catch in here to convert inner cubelists
            # to cubes:
            for i, cube in enumerate(self.plot_list):
                if isinstance(cube, CubeList):
                    self.plot_list[i] = cube[0]
            self.dims = self.plot_list[0].dim_coords

        elif isinstance(dataset, str):
            # Use iris to read in dataset as lazy array and add to plot list here (iris will always load a CubeList
            # using this function):
            self.plot_list = iris.load(dataset)
            self.dims = self.plot_list[0].dim_coords

        elif isinstance(dataset, Cube):
            # Iris cube is already loaded so no advantage from loading lazily here:
            self.dims = dataset.dim_coords
            self.plot_list.append(dataset)

        # Guess all possible dim coords here using first cube in list before
        # loading dataframe (but scalar coords become None because we
        # can't make plots out of them):
        self.x_coord = self.y_coord = self.z_coord = self.t_coord = None
        for coord in self.dims:
            if len(coord.points) > 1:
                axis = iris.util.guess_coord_axis(coord)
                if axis == 'X' and self.x_coord is None:
                    self.x_coord = coord.name()
                elif axis == 'Y' and self.y_coord is None:
                    self.y_coord = coord.name()
                elif axis == 'Z' and self.z_coord is None:
                    self.z_coord = coord.name()
                elif axis == 'T' and self.t_coord is None:
                    self.t_coord = coord.name()
            else:
                pass

    def render(self):
        """
        Analyses the dimensionality of the dataset and then converts to appropriate pandas dataframe type.
        """
        coords = (self.x_coord, self.y_coord, self.z_coord, self.t_coord)
<<<<<<< HEAD
=======
        self.rendered_df = None

>>>>>>> 4e0f2dba
        # If we have both an x-coord and y-coord then we can draw a map:
        if self.x_coord is not None and self.y_coord is not None:
            self.img_type = 'map'
            # NOTE: Even if multiple cubes are passed in here, only the first cube will be converted to pandas to plot
            # as a map.  Multiple maps cannot be plotted at once as only a single dataframe is returned.
            self.rendered_df = iris.pandas.as_data_frame(self.plot_list[0])

        # If we have just a time coord then we can make a timeseries:
        elif self.x_coord is None and self.y_coord is None and self.t_coord is not None:
            self.img_type = 'timeseries'
            if len(self.plot_list) == 1:        # This is a single cube in a CubeList, so convert to series:
                cube = self.plot_list[0]
                self.rendered_df = iris.pandas.as_series(cube)
                self.rendered_df.index.names = ['Time']
            elif len(self.plot_list) > 1:       # Multipolygon can return multiple cubes, so convert to dataframe:
                for i, cube in enumerate(self.plot_list):
                    if i == 0:
                        self.rendered_df = iris.pandas.as_data_frame(cube)
                        self.rendered_df.columns = [f'{cube.standard_name} \n in {cube.units}']
                        self.rendered_df.index.names = ['Time']
                # For subsequent cubes provided by multipolygon, add them as dataframe columns.
                    elif i > 0:
                        self.rendered_df.columns = ['Polygon 1']  # rename to match pattern
                        df = iris.pandas.as_data_frame(cube)
                        col_name = f'Polygon {i + 1}'
                        df.columns = [col_name]
                        extracted_col = df[col_name]
                        self.rendered_df = self.rendered_df.join(extracted_col)

        # If we don't have any coords then something's gone wrong and we can't plot anything:
        elif all(coord is None for coord in coords):
            raise ValueError('All dimension coordinates are either missing or '
                             'scalar, please choose a dataset with more '
                             'coordinate points.')
        return self.rendered_df


class TimeSeries:
    """This class should handle inputs and outputs, hopefully.

        Args:
        * x: x coordinate for point of interest (if required)
        * y: y coordinate for point of interest (if required)
        * data: full path of data file selected by user or DataSubset object
    """

    def __init__(self, data, x=None, y=None):
        if isinstance(data, (str, iris.cube.Cube)):
            self.dpath = data
            self.data = DataSubset(data)
        elif isinstance(data, DataSubset):
            self.dpath = data.metadata
            self.data = data
        else:
            raise TypeError

        self.x = x
        self.y = y

    def linear_interpolate(self):
        """Generate dataframe containing linearly interpolated data.  This will
        provide a time series of data values at a single point in space,
        defaulting to ground level for altitude.  We may expand this feature
        to create a dataset for each level of altitude at some point in the
        future.

        Returns:
            * point_cube: an iris cube containing linearly
            interpolated data.
            """
        point_cube = self.data.extract_point((self.x, self.y))
        # Identify and remove any single-point coordinates:
        scalar_coords = []
        for coord in point_cube.dim_coords:
            if len(coord.points) == 1:
                scalar_coords.append(coord)
        for coord in scalar_coords:
            point_cube = point_cube.collapsed(coord.standard_name, iris.analysis.MEAN)
        return point_cube

<<<<<<< HEAD
    def track(self, start=None, end=None):
        """Generate time series containing data along a track.

        Args:
            * start (datetime.time or str): initial time filter limit, if needed.
            * end (datetime.time or str): end time filter limit, if needed.

        Returns:
            * A 1-D iris cube of the data along the track.
            """
        track_cube = self.data.extract_track(start, end)

        return track_cube

=======
>>>>>>> 4e0f2dba
    def spatial_average(self, shape, coords=None, crs=None):
        """Generate time series containing spatially averaged data.

        Args:
            * shape: (this will be selected by user from a drop-down menu).
            * coords: required for positioning of shape for averaging in the
            form (xmin, ymin, xmax, ymax) or as a shapely polygon or
            multipolygon. Not required if shape = 'Track' (coords implied
            within data in this case).
            * crs: Coordinate reference system. If None, this will default to
            the CRS of the dataset.

        Returns:
            * An iris cube containing single-point timeseries data spatially
            averaged over shape passed in by user.
            """
        # This bit determines the shape required by the user and sends all the
        # bits through some checking operations and then through iris for
        # extraction of sub-cube.  IT DOES NOT AVERAGE THE DATA.
        if shape == 'box':
            shape_cube = self.data.extract_box(coords, crs=crs)
        elif isinstance(shape, Polygon):
            shape_cube = self.data.extract_shape(shape, crs=crs)
        elif isinstance(shape, MultiPolygon):
            shape_cube = self.data.extract_shapes(shape, crs=crs)
        else:
            raise TypeError

        # Now we must average data points over extracted cube to become a
        # timeseries.
        if isinstance(shape_cube, iris.cube.Cube):
            xcoord, ycoord = util.cubes.get_xy_coords(shape_cube)
            partial_cube = shape_cube.collapsed(xcoord, iris.analysis.MEAN)
            collapsed_cube = partial_cube.collapsed(ycoord, iris.analysis.MEAN)
            return collapsed_cube

        elif isinstance(shape_cube, iris.cube.CubeList):
            shapes_data = iris.cube.CubeList()
            for cube in shape_cube:
                xcoord, ycoord = util.cubes.get_xy_coords(cube)
                partial = cube.collapsed(xcoord, iris.analysis.MEAN)
                collapsed = partial.collapsed(ycoord, iris.analysis.MEAN)
                shapes_data.append(collapsed)
            return shapes_data

    def diurnal_average(self, aggregator=iris.analysis.MEAN) -> iris.cube.Cube:
        """Generate a mean 24hr profile for data spanning multiple days."""

        return self.data.average_time(aggregator)

    def track(self, crs=None):
        """Generate time series containing data along a track."""
        track_cube = self.data.extract_track(self.data, crs=crs)

        return track_cube<|MERGE_RESOLUTION|>--- conflicted
+++ resolved
@@ -75,11 +75,8 @@
         Analyses the dimensionality of the dataset and then converts to appropriate pandas dataframe type.
         """
         coords = (self.x_coord, self.y_coord, self.z_coord, self.t_coord)
-<<<<<<< HEAD
-=======
         self.rendered_df = None
 
->>>>>>> 4e0f2dba
         # If we have both an x-coord and y-coord then we can draw a map:
         if self.x_coord is not None and self.y_coord is not None:
             self.img_type = 'map'
@@ -160,7 +157,6 @@
             point_cube = point_cube.collapsed(coord.standard_name, iris.analysis.MEAN)
         return point_cube
 
-<<<<<<< HEAD
     def track(self, start=None, end=None):
         """Generate time series containing data along a track.
 
@@ -175,8 +171,6 @@
 
         return track_cube
 
-=======
->>>>>>> 4e0f2dba
     def spatial_average(self, shape, coords=None, crs=None):
         """Generate time series containing spatially averaged data.
 
@@ -225,10 +219,4 @@
     def diurnal_average(self, aggregator=iris.analysis.MEAN) -> iris.cube.Cube:
         """Generate a mean 24hr profile for data spanning multiple days."""
 
-        return self.data.average_time(aggregator)
-
-    def track(self, crs=None):
-        """Generate time series containing data along a track."""
-        track_cube = self.data.extract_track(self.data, crs=crs)
-
-        return track_cube+        return self.data.average_time(aggregator)