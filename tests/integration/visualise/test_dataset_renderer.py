"""
Integration tests for the test_dataset_renderer.py visualisations.
"""

import os
import pytest

import iris
from iris.cube import Cube, CubeList
from iris.time import PartialDateTime
from shapely.geometry import Polygon, MultiPolygon
from pandas import Series, DataFrame
from clean_air.visualise import dataset_renderer as dr
from clean_air.data import DataSubset


@pytest.fixture()
def timeseries_filepath(sampledir):
    timeseries_filepath = os.path.join(sampledir, "model_full", "aqum_hourly_o3_20200520.nc")
    return timeseries_filepath


@pytest.fixture()
def diurnal_filepath(sampledir):
<<<<<<< HEAD
    diurnal_filepath = os.path.join(sampledir, "model_full",
                                    "aqum_hourly_o3_48_hours.nc")
    return diurnal_filepath


@pytest.fixture()
def aircraft_filepath(sampledir):
    aircraft_filepath = os.path.join(sampledir, "aircraft",
                                     "M285_sample.nc")
    return aircraft_filepath


=======
    diurnal_filepath = os.path.join(sampledir, "model_full", "aqum_hourly_o3_48_hours.nc")
    return diurnal_filepath


>>>>>>> 4e0f2dba
@pytest.fixture()
def clean_data(timeseries_filepath):
    # Note: This is a DataSubset object which can be used and adapted for later fixtures and tests.
    # These objects are NOT subscriptable.
    clean_df = DataSubset(timeseries_filepath)
    return clean_df


@pytest.fixture()
def multiday_data(diurnal_filepath):
    # Note: This is a DataSubset object which can be used and adapted for later fixtures and tests.
    # These objects are NOT subscriptable.
    multiday_df = DataSubset(diurnal_filepath)
    return multiday_df


<<<<<<< HEAD
@pytest.fixture()
def flight_data(aircraft_filepath):
    # Note: This is a DataSubset object which can be used and adapted for later
    # fixtures and tests.  These objects are NOT subscriptable.
    flight_df = DataSubset(iris.load_cube(aircraft_filepath, 'NO2_concentration_ug_m3'))
    return flight_df


=======
>>>>>>> 4e0f2dba
@pytest.fixture()
def tmp_output_path(tmp_path):
    tmp_output_path = tmp_path / "tmp_output_path"
    tmp_output_path.mkdir()
    return tmp_output_path


<<<<<<< HEAD
class TestTimeSeries:
    """Class to test generation of time series data with various processing
    methods (i.e. linear interpolation, averaging within shapefile, etc.)."""

    def test_linear_interpolate_3d_data(self, clean_data, tmp_output_path):
        """Test that data passed into this function will be
        returned as an iris cube (of the correct shape for post-interpolation)
        containing a concatenation of interpolated data points."""
        interpolated_data = dr.TimeSeries(clean_data, 150, 150).\
            linear_interpolate()
        assert isinstance(interpolated_data, Cube)
        # Shape of interpolated cube should be (24 time, 1 lat, 1 lon)
        assert interpolated_data.shape == (24, 1, 1)

    def test_box_average_data(self, clean_data, tmp_output_path):
        """Test that when data is passed to this function it will be extracted
         into an iris Cube containing a timeseries dataset."""
        boxed_data = dr.TimeSeries(clean_data).\
            spatial_average(shape='box', coords=[10000, 10000, 15000, 15000])
        assert isinstance(boxed_data, Cube)
        assert boxed_data.shape == (24,)

    def test_shape_averaged_data(self, clean_data, tmp_output_path):
        """Test that when data is passed to this function it is returned as a
        timeseries Cube."""
        shape = Polygon([(0, 0), (100, 100), (100, 0)])
        shape_data = dr.TimeSeries(clean_data).spatial_average(shape=shape)
        assert isinstance(shape_data, Cube)

    def test_shapes_averaged_data(self, clean_data, tmp_output_path):
        """Test that when data is passed to this function it is returned as a
         timeseries Cube."""
        poly_one = Polygon([(0, 0), (100, 100), (100, 0)])
        poly_two = Polygon([(0, 0), (-100, -100), (-100, 0)])
        shapes = MultiPolygon([poly_one, poly_two])
        shape_data = dr.TimeSeries(clean_data).spatial_average(shape=shapes)
        assert isinstance(shape_data, CubeList)

    def test_diurnal_averaged_data(self, multiday_data):
        """Test that when data is passed to this function it is returned as a
        timeseries Cube."""
        diurnal_data = dr.TimeSeries(multiday_data).diurnal_average()
        assert isinstance(diurnal_data, Cube)

    def test_track_data(self, flight_data):
        """
        GIVEN a cube of aircraft data
        WHEN Timeseries.track() is called for valid time bounds
        THEN an iris cube is returned
        """
        track_data = dr.TimeSeries(flight_data).track(PartialDateTime(hour=13), PartialDateTime(hour=14))
        assert isinstance(track_data, Cube)
=======
def test_linear_interpolate_3d_plot(clean_data, tmp_output_path):
    """
    GIVEN a 3D dataset and two coordinates to specify a point,
    WHEN linearly interpolated through the TimeSeries class and then reshaped through the Renderer class,
    THEN the result is a pandas Series."""
    interpreted_data = dr.TimeSeries(clean_data, 150, 150).linear_interpolate()
    interpreted_plot = dr.Renderer(interpreted_data).render()
    assert isinstance(interpreted_plot, Series)


def test_box_average_plot(clean_data, tmp_output_path):
    """
    GIVEN a 3D dataset and a list to specify min and max x and y coords for the box,
    WHEN spatially averaged over the box through the TimeSeries class and then reshaped through the Renderer class,
    THEN the result is a pandas Series."""
    boxed_data = dr.TimeSeries(clean_data).spatial_average(shape='box', coords=[10000, 10000, 15000, 15000])
    boxed_plot = dr.Renderer(boxed_data).render()
    assert isinstance(boxed_plot, Series)


def test_shape_average_plot(clean_data, tmp_output_path):
    """
    GIVEN a 3D dataset and a shapely Polygon,
    WHEN spatially averaged over the Polygon through the TimeSeries class and then reshaped through the Renderer class,
    THEN the result is a pandas Series."""
    shape = Polygon([(0, 0), (100, 100), (100, 0)])
    shape_data = dr.TimeSeries(clean_data).spatial_average(shape)
    shape_plot = dr.Renderer(shape_data).render()
    assert isinstance(shape_plot, Series)


def test_shapes_average_plots(clean_data, tmp_output_path):
    """
    GIVEN a 3D dataset and a shapely MultiPolygon,
    WHEN spatially averaged over the MultiPolygon through the TimeSeries class and then reshaped through the Renderer 
    class,
    THEN the result is a pandas DataFrame."""
    # NOTE: This test is really slow, presumably due to lots of processing
    # during cell weight evaluation.  Can we speed this up somehow?
    poly_one = Polygon([(0, 0), (10, 10), (10, 0)])
    poly_two = Polygon([(-100, -100), (-90, -90), (-90, 0)])
    shapes = MultiPolygon([poly_one, poly_two])
    shapes_data = dr.TimeSeries(clean_data).spatial_average(shapes)
    # One plot per shape, but side-by-side on same figure
    shapes_plot = dr.Renderer(shapes_data).render()
    assert isinstance(shapes_plot, DataFrame)
>>>>>>> 4e0f2dba
<|MERGE_RESOLUTION|>--- conflicted
+++ resolved
@@ -22,25 +22,10 @@
 
 @pytest.fixture()
 def diurnal_filepath(sampledir):
-<<<<<<< HEAD
-    diurnal_filepath = os.path.join(sampledir, "model_full",
-                                    "aqum_hourly_o3_48_hours.nc")
-    return diurnal_filepath
-
-
-@pytest.fixture()
-def aircraft_filepath(sampledir):
-    aircraft_filepath = os.path.join(sampledir, "aircraft",
-                                     "M285_sample.nc")
-    return aircraft_filepath
-
-
-=======
     diurnal_filepath = os.path.join(sampledir, "model_full", "aqum_hourly_o3_48_hours.nc")
     return diurnal_filepath
 
 
->>>>>>> 4e0f2dba
 @pytest.fixture()
 def clean_data(timeseries_filepath):
     # Note: This is a DataSubset object which can be used and adapted for later fixtures and tests.
@@ -57,17 +42,6 @@
     return multiday_df
 
 
-<<<<<<< HEAD
-@pytest.fixture()
-def flight_data(aircraft_filepath):
-    # Note: This is a DataSubset object which can be used and adapted for later
-    # fixtures and tests.  These objects are NOT subscriptable.
-    flight_df = DataSubset(iris.load_cube(aircraft_filepath, 'NO2_concentration_ug_m3'))
-    return flight_df
-
-
-=======
->>>>>>> 4e0f2dba
 @pytest.fixture()
 def tmp_output_path(tmp_path):
     tmp_output_path = tmp_path / "tmp_output_path"
@@ -75,60 +49,6 @@
     return tmp_output_path
 
 
-<<<<<<< HEAD
-class TestTimeSeries:
-    """Class to test generation of time series data with various processing
-    methods (i.e. linear interpolation, averaging within shapefile, etc.)."""
-
-    def test_linear_interpolate_3d_data(self, clean_data, tmp_output_path):
-        """Test that data passed into this function will be
-        returned as an iris cube (of the correct shape for post-interpolation)
-        containing a concatenation of interpolated data points."""
-        interpolated_data = dr.TimeSeries(clean_data, 150, 150).\
-            linear_interpolate()
-        assert isinstance(interpolated_data, Cube)
-        # Shape of interpolated cube should be (24 time, 1 lat, 1 lon)
-        assert interpolated_data.shape == (24, 1, 1)
-
-    def test_box_average_data(self, clean_data, tmp_output_path):
-        """Test that when data is passed to this function it will be extracted
-         into an iris Cube containing a timeseries dataset."""
-        boxed_data = dr.TimeSeries(clean_data).\
-            spatial_average(shape='box', coords=[10000, 10000, 15000, 15000])
-        assert isinstance(boxed_data, Cube)
-        assert boxed_data.shape == (24,)
-
-    def test_shape_averaged_data(self, clean_data, tmp_output_path):
-        """Test that when data is passed to this function it is returned as a
-        timeseries Cube."""
-        shape = Polygon([(0, 0), (100, 100), (100, 0)])
-        shape_data = dr.TimeSeries(clean_data).spatial_average(shape=shape)
-        assert isinstance(shape_data, Cube)
-
-    def test_shapes_averaged_data(self, clean_data, tmp_output_path):
-        """Test that when data is passed to this function it is returned as a
-         timeseries Cube."""
-        poly_one = Polygon([(0, 0), (100, 100), (100, 0)])
-        poly_two = Polygon([(0, 0), (-100, -100), (-100, 0)])
-        shapes = MultiPolygon([poly_one, poly_two])
-        shape_data = dr.TimeSeries(clean_data).spatial_average(shape=shapes)
-        assert isinstance(shape_data, CubeList)
-
-    def test_diurnal_averaged_data(self, multiday_data):
-        """Test that when data is passed to this function it is returned as a
-        timeseries Cube."""
-        diurnal_data = dr.TimeSeries(multiday_data).diurnal_average()
-        assert isinstance(diurnal_data, Cube)
-
-    def test_track_data(self, flight_data):
-        """
-        GIVEN a cube of aircraft data
-        WHEN Timeseries.track() is called for valid time bounds
-        THEN an iris cube is returned
-        """
-        track_data = dr.TimeSeries(flight_data).track(PartialDateTime(hour=13), PartialDateTime(hour=14))
-        assert isinstance(track_data, Cube)
-=======
 def test_linear_interpolate_3d_plot(clean_data, tmp_output_path):
     """
     GIVEN a 3D dataset and two coordinates to specify a point,
@@ -174,5 +94,4 @@
     shapes_data = dr.TimeSeries(clean_data).spatial_average(shapes)
     # One plot per shape, but side-by-side on same figure
     shapes_plot = dr.Renderer(shapes_data).render()
-    assert isinstance(shapes_plot, DataFrame)
->>>>>>> 4e0f2dba
+    assert isinstance(shapes_plot, DataFrame)