--- conflicted
+++ resolved
@@ -2,16 +2,10 @@
 Objects representing data subsets
 """
 
-<<<<<<< HEAD
-import iris
-
-from .. import util
-=======
 import numpy as np
 import iris
 
 from clean_air import util
->>>>>>> e7d0fe64
 
 
 class DataSubset():
@@ -115,31 +109,7 @@
             return self._cube
 
         cube = super().as_cube()
-<<<<<<< HEAD
-        xcoord, ycoord = util.cubes.get_xy_coords(cube)
-        xmin, ymin, xmax, ymax = self.box
-        y = iris.coords.CoordExtent(ycoord, ymin, ymax)
-
-        constraint = iris.Constraint(coord_values={
-            ycoord.name(): lambda cell: ymin <= cell.point <= ymax
-        })
-        if xcoord.units.modulus:
-            # ie there is modular arithmetic to worry about.
-            # This can be done by extracting with constraints, but it is
-            # more convenient to use cube.intersection, which additionally
-            # wraps points into the requested range.
-            cube = cube.extract(constraint)
-            cube = cube.intersection(
-                iris.coords.CoordExtent(xcoord, xmin, xmax)
-            )
-        else:
-            constraint &= iris.Constraint(coord_values={
-                xcoord.name(): lambda cell: xmin <= cell.point <= xmax
-            })
-            cube = cube.extract(constraint)
-=======
         cube = util.cubes.extract_box(cube, self.box)
->>>>>>> e7d0fe64
 
         self._cube = cube
         return self._cube
@@ -153,20 +123,15 @@
         super().__init__(*args, **kw)
         self.track = track
 
-<<<<<<< HEAD
-=======
 
->>>>>>> e7d0fe64
 class ShapeSubset(DataSubset):
     """
     A dataset cut down to an arbitrary polygonal area.
     """
     def __init__(self, *args, shape, **kw):
         super().__init__(*args, **kw)
-<<<<<<< HEAD
         self.shape = shape
-=======
-        self.shape = shape
+
 
     def as_cube(self):
         if self._cube is not None:
@@ -196,5 +161,4 @@
         cube = cube.copy(data=data)
 
         self._cube = cube
-        return self._cube
->>>>>>> e7d0fe64
+        return self._cube